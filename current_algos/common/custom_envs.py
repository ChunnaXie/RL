--- conflicted
+++ resolved
@@ -321,17 +321,10 @@
 
         # river size and vessel characteristics   
         self.y_max = 500
-<<<<<<< HEAD
         self.n_vessels  = 12
         self.n_vessels_half  = int(self.n_vessels/2)
         self.over_coast = 10
         self.max_temporal_dist = 400 # maximal temporal distance when placing new vessel
-=======
-        self.n_vessels  = 10
-        self.n_vessels_half  = int(self.n_vessels/2)
-        self.over_coast = 10
-        self.max_temporal_dist = 300 # maximal temporal distance when placing new vessel
->>>>>>> d3b35c13
 
         # maximum sight of agent
         self.delta_x_max = 3000
@@ -527,7 +520,6 @@
         self.state = np.empty(0, dtype=np.float32)
         self.state = np.append(self.state, np.clip(self.agent_ay/self.ay_max, -1, 1))
         self.state = np.append(self.state, np.clip(self.agent_vy/self.vy_max, -1, 1))
-<<<<<<< HEAD
         #self.state = np.append(self.state, np.clip((self.agent_x  - self.vessel_x)/self.delta_x_max,-1, 1))
         self.state = np.append(self.state, self.vessel_ttc/1200)
         self.state = np.append(self.state, np.clip((self.agent_y  - self.vessel_y)/self.delta_y_max,-1, 1))
@@ -543,14 +535,6 @@
         #eucl_dist = np.apply_along_axis(lambda x: np.sqrt(x[0]**2 + x[1]**2), 1, delta_normalized)
         #idx = np.argsort(eucl_dist)
         
-=======
-        self.state = np.append(self.state, np.clip((self.agent_x  - x)/self.delta_x_max,-1, 1))
-        self.state = np.append(self.state, np.clip((self.agent_y  - y)/self.delta_y_max,-1, 1))
-
-        if not self.hide_velocity:
-            self.state = np.append(self.state, np.clip((self.agent_vx - vx)/(2*self.vx_max),-1, 1))
-            self.state = np.append(self.state, np.clip((self.agent_vy - vy)/(2*self.vy_max),-1, 1))
->>>>>>> d3b35c13
 
     
     def step(self, action):
